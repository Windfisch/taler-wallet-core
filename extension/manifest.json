{
  "description": "Wallet for GNU Taler, offering privacy-preserving electronic payments",
  "manifest_version": 2,
  "name": "GNU Taler Wallet",
<<<<<<< HEAD
  "version": "0.2",
=======
  "version": "0.1.1",
>>>>>>> ac74006f

  "applications": {
    "gecko": {
      "id": "walletx@taler.net"
    }
  },

  "permissions": [
    "http://*/*",
    "https://*/*"
  ],

  "browser_action": {
    "default_icon": "img/icon.png",
    "default_title": "Taler",
    "default_popup": "popup/balance-overview.html"
  },

  "content_scripts": [
    {
      "matches": ["*://*/*"],
      "js": [
        "content_scripts/notify.js",
        "lib/URI.js",
        "lib/util.js"
      ],
      "run_at": "document_start"
    }
  ],

  "web_accessible_resources": [
    "pages/*",
    "lib/*"
  ],

  "background": {
    "scripts": [
      "lib/util.js",
      "lib/URI.js",
      "background/libwrapper.js",
      "background/emscriptif.js",
      "background/db.js",
      "background/wallet.js"
    ]
  },

  "content_security_policy": "script-src 'self' 'unsafe-eval'; object-src 'self'"
}<|MERGE_RESOLUTION|>--- conflicted
+++ resolved
@@ -1,16 +1,12 @@
 {
-  "description": "Wallet for GNU Taler, offering privacy-preserving electronic payments",
+  "description": "Privacy preserving and transparent payments",
   "manifest_version": 2,
-  "name": "GNU Taler Wallet",
-<<<<<<< HEAD
-  "version": "0.2",
-=======
-  "version": "0.1.1",
->>>>>>> ac74006f
+  "name": "Taler Wallet",
+  "version": "0.1",
 
   "applications": {
     "gecko": {
-      "id": "walletx@taler.net"
+      "id": "devs@taler.net"
     }
   },
 
@@ -20,7 +16,7 @@
   ],
 
   "browser_action": {
-    "default_icon": "img/icon.png",
+    "default_icon": "icons/taler-logo-24.png",
     "default_title": "Taler",
     "default_popup": "popup/balance-overview.html"
   },
