# This file is part of TALER
# (C) 2016 GNUnet e.V.
#
# TALER is free software; you can redistribute it and/or modify it under the
# terms of the GNU General Public License as published by the Free Software
# Foundation; either version 3, or (at your option) any later version.
#
# TALER is distributed in the hope that it will be useful, but WITHOUT ANY
# WARRANTY; without even the implied warranty of MERCHANTABILITY or FITNESS FOR
# A PARTICULAR PURPOSE.  See the GNU General Public License for more details.
#
# You should have received a copy of the GNU General Public License along with
# TALER; see the file COPYING.  If not, see <http://www.gnu.org/licenses/>
#
msgid ""
msgstr ""
"Project-Id-Version: Taler Wallet\n"
"Report-Msgid-Bugs-To: \n"
"POT-Creation-Date: 2016-11-23 00:00+0100\n"
"PO-Revision-Date: 2022-02-24 17:32+0000\n"
"Last-Translator: Alp <berna.alp@digitalekho.com>\n"
"Language-Team: Turkish <http://weblate.taler.net/projects/gnu-taler/"
"webextensions/tr/>\n"
"Language: tr\n"
"MIME-Version: 1.0\n"
"Content-Type: text/plain; charset=UTF-8\n"
"Content-Transfer-Encoding: 8bit\n"
"Plural-Forms: nplurals=2; plural=n != 1;\n"
"X-Generator: Weblate 4.4.2\n"

#: src/NavigationBar.tsx:70
#, c-format
msgid "Balance"
msgstr "Bakiye"

#: src/NavigationBar.tsx:73
#, c-format
msgid "Backup"
msgstr ""

#: src/NavigationBar.tsx:77
#, c-format
msgid "Settings"
msgstr ""

#: src/NavigationBar.tsx:96
#, c-format
msgid "Dev"
msgstr ""

#: src/components/Loading.tsx:22
#, c-format
msgid "Loading"
msgstr ""

#: src/wallet/AddNewActionView.tsx:14
#, c-format
msgid "Open reserve page"
msgstr ""

#: src/wallet/AddNewActionView.tsx:16
#, c-format
msgid "Open pay page"
msgstr ""

#: src/wallet/AddNewActionView.tsx:18
#, c-format
msgid "Open refund page"
msgstr ""

#: src/wallet/AddNewActionView.tsx:20
#, c-format
msgid "Open tip page"
msgstr ""

#: src/wallet/AddNewActionView.tsx:22
#, c-format
msgid "Open withdraw page"
msgstr ""

#: src/wallet/AddNewActionView.tsx:51
#, c-format
msgid "Back"
msgstr ""

#: src/popup/NoBalanceHelp.tsx:14
#, c-format
msgid "You have no balance to show."
msgstr ""

#: src/popup/NoBalanceHelp.tsx:17
#, c-format
msgid ""
"To withdraw money you can start from your bank site or click the \"withdraw"
"\" button to use a known exchange."
msgstr ""

#: src/popup/NoBalanceHelp.tsx:23
#, c-format
msgid "Withdraw"
msgstr ""

#: src/popup/BalancePage.tsx:52
#, c-format
msgid "Could not load balance page"
msgstr ""

#: src/popup/BalancePage.tsx:111
#, c-format
msgid "Deposit %1$s"
msgstr ""

#: src/popup/BalancePage.tsx:120
#, c-format
msgid "Enter URI"
msgstr ""

#: src/components/Diagnostics.tsx:30
#, c-format
msgid "Diagnostics timed out. Could not talk to the wallet backend."
msgstr ""

#: src/components/Diagnostics.tsx:51
#, c-format
msgid "Problems detected:"
msgstr ""

#: src/components/Diagnostics.tsx:60
#, c-format
msgid ""
"Please check in your %1$s settings that you have IndexedDB enabled (check "
"the preference name %2$s)."
msgstr ""

#: src/components/Diagnostics.tsx:69
#, c-format
msgid ""
"Your wallet database is outdated. Currently automatic migration is not "
"supported. Please go %1$s to reset the wallet database."
msgstr ""

#: src/components/Diagnostics.tsx:85
#, c-format
msgid "Running diagnostics"
msgstr ""

#: src/popup/DeveloperPage.tsx:154
#, c-format
msgid "Debug tools"
msgstr ""

#: src/popup/DeveloperPage.tsx:157
#, c-format
msgid "reset"
msgstr ""

#: src/popup/DeveloperPage.tsx:161
#, c-format
msgid "import database"
msgstr ""

#: src/popup/DeveloperPage.tsx:182
#, c-format
msgid "export database"
msgstr ""

#: src/popup/DeveloperPage.tsx:186
#, c-format
msgid "Database exported at %1$s %2$s to download"
msgstr ""

#: src/popup/DeveloperPage.tsx:209
#, c-format
msgid "Coins"
msgstr ""

#: src/popup/DeveloperPage.tsx:236
#, c-format
msgid "Pending operations"
msgstr ""

#: src/popup/DeveloperPage.tsx:275
#, c-format
msgid "usable coins"
msgstr ""

#: src/popup/DeveloperPage.tsx:284
#, c-format
msgid "id"
msgstr ""

#: src/popup/DeveloperPage.tsx:287
#, c-format
msgid "denom"
msgstr ""

#: src/popup/DeveloperPage.tsx:290
#, c-format
msgid "value"
msgstr ""

#: src/popup/DeveloperPage.tsx:293
#, c-format
msgid "status"
msgstr ""

#: src/popup/DeveloperPage.tsx:296
#, c-format
msgid "from refresh?"
msgstr ""

#: src/popup/DeveloperPage.tsx:313
#, c-format
msgid "spent coins"
msgstr ""

#: src/popup/DeveloperPage.tsx:317
#, c-format
msgid "click to show"
msgstr ""

#: src/popup/DeveloperPage.tsx:377
#, c-format
msgid ""
"Do you want to IRREVOCABLY DESTROY everything inside your wallet and LOSE "
"ALL YOUR COINS?"
msgstr ""

#: src/popup/TalerActionFound.tsx:56
#, c-format
msgid "Taler Action"
msgstr ""

#: src/popup/TalerActionFound.tsx:61
#, c-format
msgid "This page has pay action."
msgstr ""

#: src/popup/TalerActionFound.tsx:75
#, c-format
msgid "This page has a withdrawal action."
msgstr ""

#: src/popup/TalerActionFound.tsx:91
#, c-format
msgid "This page has a tip action."
msgstr ""

#: src/popup/TalerActionFound.tsx:105
#, c-format
msgid "This page has a notify reserve action."
msgstr ""

#: src/popup/TalerActionFound.tsx:114
#, c-format
msgid "Notify"
msgstr ""

#: src/popup/TalerActionFound.tsx:121
#, c-format
msgid "This page has a refund action."
msgstr ""

#: src/popup/TalerActionFound.tsx:135
#, c-format
msgid "This page has a malformed taler uri."
msgstr ""

#: src/popup/TalerActionFound.tsx:147
#, c-format
msgid "Dismiss"
msgstr ""

#: src/wallet/BackupPage.tsx:75
#, c-format
msgid "Could not load backup providers"
msgstr ""

#: src/wallet/BackupPage.tsx:129
#, c-format
msgid "No backup providers configured"
msgstr ""

#: src/wallet/BackupPage.tsx:132
#, c-format
msgid "Add provider"
msgstr ""

#: src/wallet/BackupPage.tsx:142
#, c-format
msgid "Sync all backups"
msgstr ""

#: src/wallet/BackupPage.tsx:144
#, c-format
msgid "Sync now"
msgstr ""

#: src/wallet/BackupPage.tsx:187
#, c-format
msgid "Last synced"
msgstr ""

#: src/wallet/BackupPage.tsx:192
#, c-format
msgid "Not synced"
msgstr ""

#: src/wallet/BackupPage.tsx:211
#, c-format
msgid "Expires in"
msgstr ""

#: src/cta/TermsOfServiceSection.tsx:37
#, c-format
msgid "Exchange doesn't have terms of service"
msgstr ""

#: src/cta/TermsOfServiceSection.tsx:60
#, c-format
msgid "Review exchange terms of service"
msgstr ""

#: src/cta/TermsOfServiceSection.tsx:69
#, c-format
msgid "Review new version of terms of service"
msgstr ""

#: src/cta/TermsOfServiceSection.tsx:83
#, c-format
msgid "Show terms of service"
msgstr ""

#: src/cta/TermsOfServiceSection.tsx:91
#, c-format
msgid "I accept the exchange terms of service"
msgstr ""

#: src/cta/TermsOfServiceSection.tsx:110
#, c-format
msgid "The exchange reply with a empty terms of service"
msgstr ""

#: src/cta/TermsOfServiceSection.tsx:133
#, c-format
msgid "Download Terms of Service"
msgstr ""

#: src/cta/TermsOfServiceSection.tsx:141
#, c-format
msgid "Hide terms of service"
msgstr ""

#: src/wallet/ExchangeAddConfirm.tsx:88
#, c-format
msgid "Review terms of service"
msgstr ""

#: src/wallet/ExchangeAddConfirm.tsx:91
#, c-format
msgid "Exchange URL"
msgstr ""

#: src/wallet/ExchangeAddConfirm.tsx:112
#, fuzzy, c-format
msgid "Cancel"
msgstr "Bakiye"

#: src/wallet/ExchangeAddConfirm.tsx:116
#, c-format
msgid "Loading terms.."
msgstr ""

#: src/wallet/ExchangeAddConfirm.tsx:123
#, c-format
msgid "Add exchange"
msgstr ""

#: src/wallet/ExchangeAddConfirm.tsx:133
#, c-format
msgid "Add exchange anyway"
msgstr ""

#: src/wallet/ExchangeSetUrl.tsx:96
#, c-format
msgid "Add new exchange"
msgstr ""

#: src/wallet/ExchangeSetUrl.tsx:100
#, c-format
msgid "Add exchange for %1$s"
msgstr ""

#: src/wallet/ExchangeSetUrl.tsx:105
#, c-format
msgid "Enter the URL of an exchange you trust."
msgstr ""

#: src/wallet/ExchangeSetUrl.tsx:112
#, c-format
msgid "An exchange has been found! Review the information and click next"
msgstr ""

#: src/wallet/ExchangeSetUrl.tsx:119
#, c-format
msgid "This exchange doesn't match the expected currency %1$s"
msgstr ""

#: src/wallet/ExchangeSetUrl.tsx:127
#, c-format
msgid "Unable to verify this exchange"
msgstr ""

#: src/wallet/ExchangeSetUrl.tsx:135
#, c-format
msgid "Unable to add this exchange"
msgstr ""

#: src/wallet/ExchangeSetUrl.tsx:151
#, c-format
msgid "loading"
msgstr ""

#: src/wallet/ExchangeSetUrl.tsx:158
#, c-format
msgid "Version"
msgstr ""

#: src/wallet/ExchangeSetUrl.tsx:164
#, c-format
msgid "Currency"
msgstr ""

#: src/wallet/ExchangeSetUrl.tsx:190
#, c-format
msgid "Next"
msgstr ""

#: src/wallet/ProviderAddPage.tsx:118
#, c-format
msgid "Add backup provider"
msgstr ""

#: src/wallet/ProviderAddPage.tsx:122
#, c-format
msgid "Could not get provider information"
msgstr ""

#: src/wallet/ProviderAddPage.tsx:131
#, c-format
msgid "Backup providers may charge for their service"
msgstr ""

#: src/wallet/ProviderAddPage.tsx:138
#, c-format
msgid "URL"
msgstr ""

#: src/wallet/ProviderAddPage.tsx:149
#, c-format
msgid "Name"
msgstr ""

#: src/wallet/ProviderAddPage.tsx:201
#, c-format
msgid "Provider URL"
msgstr ""

#: src/wallet/ProviderAddPage.tsx:207
#, c-format
msgid "Please review and accept this provider's terms of service"
msgstr ""

#: src/wallet/ProviderAddPage.tsx:212
#, c-format
msgid "Pricing"
msgstr ""

#: src/wallet/ProviderAddPage.tsx:215
#, c-format
msgid "free of charge"
msgstr ""

#: src/wallet/ProviderAddPage.tsx:217
#, c-format
msgid "%1$s per year of service"
msgstr ""

#: src/wallet/ProviderAddPage.tsx:224
#, c-format
msgid "Storage"
msgstr ""

#: src/wallet/ProviderAddPage.tsx:227
#, c-format
msgid "%1$s megabytes of storage per year of service"
msgstr ""

#: src/wallet/ProviderAddPage.tsx:233
#, c-format
msgid "Accept terms of service"
msgstr ""

#: src/wallet/ProviderDetailPage.tsx:62
#, c-format
msgid "There was an error loading the provider detail for \"%1$s\""
msgstr ""

#: src/wallet/ProviderDetailPage.tsx:108
#, c-format
msgid "There is not known provider with url \"%1$s\"."
msgstr ""

#: src/wallet/ProviderDetailPage.tsx:141
#, c-format
msgid "Last backup"
msgstr ""

#: src/wallet/ProviderDetailPage.tsx:146
#, c-format
msgid "Back up"
msgstr ""

#: src/wallet/ProviderDetailPage.tsx:152
#, c-format
msgid "Provider fee"
msgstr ""

#: src/wallet/ProviderDetailPage.tsx:155
#, c-format
msgid "per year"
msgstr ""

#: src/wallet/ProviderDetailPage.tsx:161
#, c-format
msgid "Extend"
msgstr ""

#: src/wallet/ProviderDetailPage.tsx:167
#, c-format
msgid ""
"terms has changed, extending the service will imply accepting the new terms "
"of service"
msgstr ""

#: src/wallet/ProviderDetailPage.tsx:177
#, c-format
msgid "old"
msgstr ""

#: src/wallet/ProviderDetailPage.tsx:181
#, c-format
msgid "new"
msgstr ""

#: src/wallet/ProviderDetailPage.tsx:188
#, c-format
msgid "fee"
msgstr ""

#: src/wallet/ProviderDetailPage.tsx:196
#, c-format
msgid "storage"
msgstr ""

#: src/wallet/ProviderDetailPage.tsx:209
#, c-format
msgid "back"
msgstr ""

#: src/wallet/ProviderDetailPage.tsx:213
#, c-format
msgid "Remove provider"
msgstr ""

#: src/wallet/ProviderDetailPage.tsx:225
#, c-format
msgid "This provider has reported an error"
msgstr ""

#: src/wallet/ProviderDetailPage.tsx:239
#, c-format
msgid "There is conflict with another backup from %1$s"
msgstr ""

#: src/wallet/ProviderDetailPage.tsx:250
#, c-format
msgid "Backup is not readable"
msgstr ""

#: src/wallet/ProviderDetailPage.tsx:258
#, c-format
msgid "Unknown backup problem: %1$s"
msgstr ""

#: src/wallet/ProviderDetailPage.tsx:277
#, c-format
msgid "service paid"
msgstr ""

#: src/wallet/ProviderDetailPage.tsx:284
#, c-format
msgid "Backup valid until"
msgstr ""

#: src/popupEntryPoint.tsx:187
#, c-format
msgid "this popup is being closed and you are being redirected to %1$s"
msgstr ""

#: src/components/SelectList.tsx:62
#, c-format
msgid "Select one option"
msgstr ""

#: src/wallet/CreateManualWithdraw.tsx:103
#, c-format
msgid "Manual Withdrawal"
msgstr ""

#: src/wallet/CreateManualWithdraw.tsx:106
#, c-format
msgid ""
"Choose a exchange from where the coins will be withdrawn. The exchange will "
"send the coins to this wallet after receiving a wire transfer with the "
"correct subject."
msgstr ""

#: src/wallet/CreateManualWithdraw.tsx:114
#, c-format
msgid "No exchange configured"
msgstr ""

#: src/wallet/CreateManualWithdraw.tsx:129
#, c-format
msgid "Can't create the reserve"
msgstr ""

#: src/wallet/CreateManualWithdraw.tsx:155
#, c-format
msgid "Exchange"
msgstr ""

#: src/wallet/CreateManualWithdraw.tsx:164
#, c-format
msgid "Add Exchange"
msgstr ""

#: src/wallet/CreateManualWithdraw.tsx:170
#, c-format
msgid "Amount"
msgstr ""

#: src/wallet/CreateManualWithdraw.tsx:190
#, c-format
msgid "Start withdrawal"
msgstr ""

#: src/wallet/DepositPage.tsx:138
#, fuzzy, c-format
msgid "no balance"
msgstr "Bakiye"

#: src/wallet/DepositPage.tsx:146
#, c-format
msgid "There is no known bank account to send money to"
msgstr ""

#: src/wallet/DepositPage.tsx:177
#, c-format
msgid "Send %1$s to your account"
msgstr ""

#: src/wallet/DepositPage.tsx:182
#, c-format
msgid "Bank account IBAN number"
msgstr ""

#: src/wallet/DepositPage.tsx:215
#, c-format
msgid "Deposit fee"
msgstr ""

#: src/wallet/DepositPage.tsx:229
#, c-format
msgid "Total deposit"
msgstr ""

#: src/wallet/DepositPage.tsx:247
#, c-format
msgid "Deposit"
msgstr ""

#: src/wallet/DepositPage.tsx:251
#, fuzzy, c-format
msgid "Deposit %1$s %2$s"
msgstr "Test Havale Hesap #%1$s üzerinde %2$s"

#: src/components/TransactionItem.tsx:137
#, c-format
msgid "Waiting for confirmation"
msgstr ""

#: src/components/TransactionItem.tsx:201
#, c-format
msgid "PENDING"
msgstr ""

#: src/wallet/History.tsx:70
#, c-format
msgid "Could not load the list of transactions"
msgstr ""

#: src/wallet/History.tsx:216
#, c-format
msgid "There is no history for this currency"
msgstr ""

#: src/components/BankDetailsByPaytoType.tsx:38
#, c-format
msgid "Account"
msgstr ""

#: src/components/BankDetailsByPaytoType.tsx:44
#, c-format
msgid "Bank host"
msgstr ""

#: src/components/BankDetailsByPaytoType.tsx:48
#, c-format
msgid "Bank account"
msgstr ""

#: src/components/BankDetailsByPaytoType.tsx:53
#, c-format
msgid "IBAN"
msgstr ""

#: src/components/BankDetailsByPaytoType.tsx:65
#, c-format
msgid "Chosen amount"
msgstr ""

#: src/components/BankDetailsByPaytoType.tsx:69
#, c-format
msgid "Subject"
msgstr ""

#: src/wallet/ReserveCreated.tsx:27
#, c-format
msgid "could not parse payto uri from exchange %1$s"
msgstr ""

#: src/wallet/ReserveCreated.tsx:37
#, c-format
msgid "Exchange is ready for withdrawal"
msgstr ""

#: src/wallet/ReserveCreated.tsx:40
#, c-format
msgid ""
"To complete the process you need to wire %1$s to the exchange bank account"
msgstr ""

#: src/wallet/ReserveCreated.tsx:53
#, c-format
msgid ""
"Make sure to use the correct subject, otherwise the money will not arrive in "
"this wallet."
msgstr ""

#: src/wallet/ReserveCreated.tsx:62
#, c-format
msgid ""
"Alternative, you can also scan this QR code or open %1$s if you have a "
"banking app installed that supports RFC 8905"
msgstr ""

#: src/wallet/ReserveCreated.tsx:73
#, c-format
msgid "Cancel withdrawal"
msgstr ""

#: src/wallet/Settings.tsx:89
#, c-format
msgid "Display"
msgstr ""

#: src/wallet/Settings.tsx:93
#, c-format
msgid "Current Language"
msgstr ""

#: src/wallet/Settings.tsx:102
#, c-format
msgid "Navigator"
msgstr ""

#: src/wallet/Settings.tsx:105
#, c-format
msgid "Automatically open wallet based on page content"
msgstr ""

#: src/wallet/Settings.tsx:111
#, c-format
msgid ""
"Enabling this option below will make using the wallet faster, but requires "
"more permissions from your browser."
msgstr ""

#: src/wallet/Settings.tsx:122
#, c-format
msgid "Trust"
msgstr ""

#: src/wallet/Settings.tsx:126
#, c-format
msgid "No exchange yet"
msgstr ""

#: src/wallet/Settings.tsx:140
#, c-format
msgid "Term of Service"
msgstr ""

#: src/wallet/Settings.tsx:156
#, c-format
msgid "ok"
msgstr ""

#: src/wallet/Settings.tsx:162
#, c-format
msgid "changed"
msgstr ""

#: src/wallet/Settings.tsx:169
#, c-format
msgid "not accepted"
msgstr ""

#: src/wallet/Settings.tsx:193
#, c-format
msgid "Add an exchange"
msgstr ""

#: src/wallet/Settings.tsx:199
#, c-format
msgid "Developer mode"
msgstr ""

#: src/wallet/Settings.tsx:201
#, c-format
msgid "(More options and information useful for debugging)"
msgstr ""

#: src/wallet/Transaction.tsx:78
#, c-format
msgid "Could not load the transaction information"
msgstr ""

#: src/wallet/Transaction.tsx:145
#, c-format
msgid "There was an error trying to complete the transaction"
msgstr ""

#: src/wallet/Transaction.tsx:154
#, c-format
msgid "This transaction is not completed"
msgstr ""

#: src/wallet/Transaction.tsx:168
#, c-format
msgid "Retry"
msgstr "Yeniden deneyin"

#: src/wallet/Transaction.tsx:172
#, c-format
msgid "Forget"
msgstr ""

#: src/wallet/Transaction.tsx:197
#, c-format
msgid "Caution!"
msgstr ""

#: src/wallet/Transaction.tsx:200
#, c-format
msgid ""
"If you have already wired money to the exchange you will loose the chance to "
"get the coins form it."
msgstr ""

#: src/wallet/Transaction.tsx:211
#, c-format
msgid "Confirm"
msgstr "Onaylamak"

#: src/wallet/Transaction.tsx:218
#, c-format
<<<<<<< HEAD
msgid "Withdrawal"
msgstr ""

#: src/wallet/Transaction.tsx:243
#, c-format
msgid "Total withdrawn"
msgstr ""

#: src/wallet/Transaction.tsx:249
#, c-format
msgid "Exchange fee"
msgstr ""

#: src/wallet/Transaction.tsx:259
#, c-format
msgid "The bank is waiting for confirmation. Go to the %1$s"
msgstr ""
=======
msgid "Debug"
msgstr "Hata ayıklama"

#: src/webex/pages/popup.tsx:175
#, c-format, fuzzy
msgid "You have no balance to show. Need some %1$s getting started?"
msgstr "Gösterecek bakiyeniz yok. Başlamak için %1$s'ye mi ihtiyacınız var?"

#: src/webex/pages/popup.tsx:238
#, c-format, fuzzy
msgid "%1$s incoming"
msgstr "%1$s gelen"

#: src/webex/pages/popup.tsx:250
#, c-format, fuzzy
msgid "%1$s being spent"
msgstr "%1$s harcanan"
>>>>>>> 701b01e9

#: src/wallet/Transaction.tsx:273
#, c-format
<<<<<<< HEAD
msgid "Waiting for the coins to arrive"
msgstr ""
=======
msgid "Error: could not retrieve balance information."
msgstr "Hata: bakiye bilgisi alınamadı."
>>>>>>> 701b01e9

#: src/wallet/Transaction.tsx:342
#, c-format
<<<<<<< HEAD
msgid "Payment"
msgstr ""
=======
msgid "Invalid "
msgstr "Geçersiz "
>>>>>>> 701b01e9

#: src/wallet/Transaction.tsx:348
#, c-format
<<<<<<< HEAD
msgid "Total paid"
msgstr ""
=======
msgid "Fees "
msgstr "Ücretler "
>>>>>>> 701b01e9

#: src/wallet/Transaction.tsx:354
#, c-format
<<<<<<< HEAD
msgid "Purchase amount"
msgstr ""
=======
msgid "Refresh sessions has completed"
msgstr "Oturumların yenilenmesi tamamlandı"
>>>>>>> 701b01e9

#: src/wallet/Transaction.tsx:360
#, c-format
<<<<<<< HEAD
msgid "Fee"
msgstr ""
=======
msgid "Order Refused"
msgstr "Sipariş reddedildi"
>>>>>>> 701b01e9

#: src/wallet/Transaction.tsx:365
#, c-format
<<<<<<< HEAD
msgid "Merchant"
msgstr ""
=======
msgid "Order redirected"
msgstr "Sipariş yönlendirildi"
>>>>>>> 701b01e9

#: src/wallet/Transaction.tsx:370
#, c-format
<<<<<<< HEAD
msgid "Purchase"
msgstr ""
=======
msgid "Payment aborted"
msgstr "Ödeme durduruldu"
>>>>>>> 701b01e9

#: src/wallet/Transaction.tsx:375
#, c-format
<<<<<<< HEAD
msgid "Receipt"
msgstr ""
=======
msgid "Payment Sent"
msgstr "Ödeme gönderildi"
>>>>>>> 701b01e9

#: src/wallet/Transaction.tsx:419
#, c-format
<<<<<<< HEAD
msgid "Total send"
msgstr ""
=======
msgid "Order accepted"
msgstr "Sipariş kabul edildi"
>>>>>>> 701b01e9

#: src/wallet/Transaction.tsx:425
#, c-format
<<<<<<< HEAD
msgid "Deposit amount"
msgstr ""
=======
msgid "Reserve balance updated"
msgstr "Yedek bakiye güncellendi"
>>>>>>> 701b01e9

#: src/wallet/Transaction.tsx:447
#, c-format
<<<<<<< HEAD
msgid "Refresh"
msgstr ""
=======
msgid "Payment refund"
msgstr "Ödeme iadesi"
>>>>>>> 701b01e9

#: src/wallet/Transaction.tsx:453
#, c-format
<<<<<<< HEAD
msgid "Total refresh"
msgstr ""

#: src/wallet/Transaction.tsx:459
#, c-format
msgid "Refresh amount"
msgstr ""

#: src/wallet/Transaction.tsx:481
#, c-format
msgid "Tip"
msgstr ""

#: src/wallet/Transaction.tsx:487
#, c-format
msgid "Total tip"
msgstr ""
=======
msgid "Withdrawn"
msgstr "Çekildi"

#: src/webex/pages/popup.tsx:596
#, c-format, fuzzy
msgid "Tip Accepted"
msgstr "İkramiye kabul edildi"

#: src/webex/pages/popup.tsx:606
#, c-format, fuzzy
msgid "Tip Declined"
msgstr "İkramiye red edildi"

#: src/webex/pages/popup.tsx:615
#, c-format, fuzzy
msgid "%1$s"
msgstr "%1$s"
>>>>>>> 701b01e9

#: src/wallet/Transaction.tsx:493
#, c-format
<<<<<<< HEAD
msgid "Received amount"
msgstr ""
=======
msgid "Your wallet has no events recorded."
msgstr "Cüzdanınızda kayıtlı bir haraket yok."
>>>>>>> 701b01e9

#: src/wallet/Transaction.tsx:515
#, c-format
<<<<<<< HEAD
msgid "Refund"
msgstr ""
=======
msgid "Wire to bank account"
msgstr "Banka hesabına havale yap"
>>>>>>> 701b01e9

#: src/wallet/Transaction.tsx:521
#, c-format
msgid "Total refund"
msgstr ""

#: src/wallet/Transaction.tsx:527
#, c-format
<<<<<<< HEAD
msgid "Refund amount"
msgstr ""

#: src/wallet/Welcome.tsx:58
#, c-format
msgid "Browser Extension Installed!"
msgstr ""
=======
msgid "Cancel"
msgstr "İptal et"
>>>>>>> 701b01e9

#: src/wallet/Welcome.tsx:62
#, c-format
<<<<<<< HEAD
msgid "Thank you for installing the wallet."
msgstr ""
=======
msgid "Could not get details for withdraw operation:"
msgstr "Para çekme işlemi için ayrıntılar alınamadı:"
>>>>>>> 701b01e9

#: src/wallet/Welcome.tsx:66
#, c-format
<<<<<<< HEAD
msgid "Permissions"
msgstr ""

#: src/wallet/Welcome.tsx:75
#, c-format
=======
msgid "Chose different exchange provider"
msgstr "Farklı bir exchange sağlayıcısı seçin"

#: src/webex/pages/withdraw.tsx:109
#, c-format, fuzzy
>>>>>>> 701b01e9
msgid ""
"(Enabling this option below will make using the wallet faster, but requires "
"more permissions from your browser.)"
msgstr ""

#: src/wallet/Welcome.tsx:85
#, c-format
msgid "Next Steps"
msgstr ""

#: src/wallet/Welcome.tsx:88
#, c-format
msgid "Try the demo"
msgstr ""

#: src/wallet/Welcome.tsx:91
#, c-format
msgid "Learn how to top up your wallet balance"
msgstr ""

#: src/cta/Pay.tsx:113
#, c-format
msgid "Could not load pay status"
msgstr ""

#: src/cta/Pay.tsx:189
#, c-format
msgid "Could not load contract terms from merchant or wallet backend."
msgstr ""

#: src/cta/Pay.tsx:216
#, c-format
msgid "Pay with a mobile phone"
msgstr ""

#: src/cta/Pay.tsx:218
#, c-format
msgid "Hide QR"
msgstr ""

#: src/cta/Pay.tsx:225
#, c-format
msgid "Scan the QR code or %1$s"
msgstr ""

#: src/cta/Pay.tsx:244
#, c-format
msgid "Processing"
msgstr ""

#: src/cta/Pay.tsx:257
#, c-format
msgid "Pay %1$s"
msgstr ""

#: src/cta/Pay.tsx:272
#, c-format
msgid "Your balance of %1$s is not enough to pay for this purchase"
msgstr ""

#: src/cta/Pay.tsx:279
#, c-format
msgid "Your balance is not enough to pay for this purchase."
msgstr ""

#: src/cta/Pay.tsx:287
#, c-format
msgid "Withdraw digital cash"
msgstr ""

#: src/cta/Pay.tsx:300
#, c-format
msgid "Merchant message"
msgstr ""

#: src/cta/Pay.tsx:318
#, c-format
msgid "Digital cash payment"
msgstr ""

#: src/cta/Pay.tsx:324
#, c-format
msgid "Already paid, you are going to be redirected to %1$s"
msgstr ""

#: src/cta/Pay.tsx:333
#, c-format
msgid "Already paid"
msgstr ""

#: src/cta/Pay.tsx:338
#, c-format
msgid "Already claimed"
msgstr ""

#: src/cta/Pay.tsx:344
#, c-format
msgid "Payment complete"
msgstr ""

#: src/cta/Pay.tsx:348
#, c-format
msgid "You are going to be redirected to $ %1$s"
msgstr ""

#: src/cta/Pay.tsx:353
#, c-format
msgid "You can close this page."
msgstr ""

#: src/cta/Pay.tsx:367
#, c-format
msgid "Total to pay"
msgstr ""

#: src/cta/Pay.tsx:418
#, c-format
msgid "List of products"
msgstr ""

#: src/cta/Pay.tsx:460
#, c-format
msgid "Total"
msgstr ""

#: src/cta/Pay.tsx:469
#, c-format
msgid "free"
msgstr ""

#: src/cta/Refund.tsx:41
#, c-format
msgid "Refund Status"
msgstr ""

#: src/cta/Refund.tsx:44
#, c-format
msgid "The product %1$s has received a total effective refund of"
msgstr ""

#: src/cta/Refund.tsx:52
#, c-format
msgid "Refund processing is still in progress."
msgstr ""

#: src/cta/Refund.tsx:59
#, c-format
msgid "The refund amount of %1$s could not be applied."
msgstr ""

#: src/cta/Refund.tsx:97
#, c-format
msgid "missing taler refund uri"
msgstr ""

#: src/cta/Refund.tsx:105
#, c-format
msgid "Error: %1$s"
msgstr ""

#: src/cta/Refund.tsx:113
#, c-format
msgid "Updating refund status"
msgstr ""

#: src/cta/Tip.tsx:49
#, c-format
msgid "Tip from %1$s accepted. Check your transactions list for more details."
msgstr ""

#: src/cta/Tip.tsx:57
#, c-format
msgid "The merchant %1$s is offering you a tip of %2$s via the exchange %3$s"
msgstr ""

#: src/cta/Tip.tsx:67
#, c-format
msgid "Accept tip"
msgstr ""

#: src/cta/Tip.tsx:70
#, c-format
msgid "Ignore"
msgstr ""
"Lütfen bir exchange seçin. Detayları seçiminizden önce inceleyebilirsiniz."

<<<<<<< HEAD
#: src/cta/Tip.tsx:111
#, c-format
msgid "missing tip uri"
msgstr ""
=======
#: src/webex/pages/withdraw.tsx:121
#, c-format, fuzzy
msgid "Select %1$s"
msgstr "%1$s seçin"
>>>>>>> 701b01e9

#: src/cta/Tip.tsx:119
#, c-format
<<<<<<< HEAD
msgid "You've ignored the tip."
msgstr ""

#: src/cta/Withdraw.tsx:122
#, c-format
msgid "Digital cash withdrawal"
msgstr ""
=======
msgid "Select custom exchange"
msgstr "Özel exchange'i seçin"

#: src/webex/pages/withdraw.tsx:163
#, c-format, fuzzy
msgid "You are about to withdraw %1$s from your bank account into your wallet."
msgstr "Banka hesabınızdan cüzdanınıza %1$s çekmek üzeresiniz."
>>>>>>> 701b01e9

#: src/cta/Withdraw.tsx:127
#, c-format
<<<<<<< HEAD
msgid "Could not finish the withdrawal operation"
msgstr ""
=======
msgid "Accept fees and withdraw"
msgstr "Ücretleri kabul edin ve para çekin"
>>>>>>> 701b01e9

#: src/cta/Withdraw.tsx:138
#, c-format
<<<<<<< HEAD
msgid "Total to withdraw"
msgstr ""
=======
msgid "Cancel withdraw operation"
msgstr "Para çekme işlemini iptal edin"
>>>>>>> 701b01e9

#: src/cta/Withdraw.tsx:171
#, c-format
<<<<<<< HEAD
msgid "Known exchanges"
msgstr ""
=======
msgid "Withdrawal fees:"
msgstr "Para çekme ücretleri:"
>>>>>>> 701b01e9

#: src/cta/Withdraw.tsx:187
#, c-format
<<<<<<< HEAD
msgid "Cancel exchange selection"
msgstr ""

#: src/cta/Withdraw.tsx:189
#, c-format
msgid "Confirm exchange selection"
msgstr ""

#: src/cta/Withdraw.tsx:196
#, c-format
msgid "Switch exchange"
msgstr ""
=======
msgid "Rounding loss:"
msgstr "Yuvarlama kaybı:"

#: src/webex/renderHtml.tsx:254
#, c-format, fuzzy
msgid "Earliest expiration (for deposit): %1$s"
msgstr "En erken sona erme (depozito için): %1$s"

#: src/webex/renderHtml.tsx:262
#, c-format, fuzzy
msgid "# Coins"
msgstr "# Madeni para"
>>>>>>> 701b01e9

#: src/cta/Withdraw.tsx:215
#, c-format
<<<<<<< HEAD
msgid "Confirm withdrawal"
msgstr ""
=======
msgid "Value"
msgstr "Değer"
>>>>>>> 701b01e9

#: src/cta/Withdraw.tsx:224
#, c-format
<<<<<<< HEAD
msgid "Withdraw anyway"
msgstr ""
=======
msgid "Withdraw Fee"
msgstr "Para çekme Ücreti"
>>>>>>> 701b01e9

#: src/cta/Withdraw.tsx:287
#, c-format
<<<<<<< HEAD
msgid "Could not load the withdrawal details"
msgstr ""
=======
msgid "Refresh Fee"
msgstr "Ücreti yenile"
>>>>>>> 701b01e9

#: src/cta/Withdraw.tsx:344
#, c-format
<<<<<<< HEAD
msgid "missing withdraw uri"
msgstr ""

#: src/cta/Withdraw.tsx:354
#, c-format
msgid "Could not get the info from the URI"
msgstr ""

#: src/wallet/ManualWithdrawPage.tsx:99
#, c-format
msgid "Could not load the list of known exchanges"
msgstr ""

#: src/walletEntryPoint.tsx:172
#, c-format
msgid "All done, your transaction is in progress"
msgstr ""

#: src/components/EditableText.tsx:44
#, c-format
msgid "Edit"
msgstr ""

#: src/cta/Deposit.tsx:114
#, c-format
msgid "missing pay uri"
msgstr ""

#: src/cta/Deposit.tsx:129
#, c-format
msgid "Could not get the payment information for this order"
msgstr ""

#: src/cta/Deposit.tsx:160
#, c-format
msgid "Loading payment information"
msgstr ""

#: src/cta/Deposit.tsx:208
#, c-format
msgid "Digital cash deposit"
msgstr ""

#: src/cta/Deposit.tsx:226
#, c-format
msgid "You will now be sent back to the merchant you came from."
msgstr ""

#: src/cta/reset-required.tsx:54
#, c-format
msgid "Manual Reset Required"
msgstr ""

#: src/cta/reset-required.tsx:57
#, c-format
msgid ""
"The wallet&apos;s database in your browser is incompatible with the "
"currently installed wallet. Please reset manually."
msgstr ""

#: src/cta/reset-required.tsx:63
#, c-format
msgid ""
"Once the database format has stabilized, we will provide automatic upgrades."
msgstr ""

#: src/cta/reset-required.tsx:77
#, c-format
msgid "I understand that I will lose all my data"
msgstr ""

#: src/cta/reset-required.tsx:87
#, c-format
msgid "Reset"
msgstr ""

#: src/cta/reset-required.tsx:95
#, c-format
msgid "Everything is fine!"
msgstr ""

#: src/cta/reset-required.tsx:98
#, c-format
msgid "A reset is not required anymore, you can close this page."
msgstr ""

#: src/cta/return-coins.tsx:31
#, c-format
msgid "Not implemented yet."
msgstr ""

#~ msgid "Invalid Wire"
#~ msgstr "Geçersiz Havale"

#~ msgid "Invalid Test Wire Detail"
#~ msgstr "Geçersiz Test Havale Detayı"

#~ msgid "Unknown Wire Detail"
#~ msgstr "Bilinmeyen Havale Detayı"

#~ msgid "Operation"
#~ msgstr "İşlem"

#~ msgid "time (ms/op)"
#~ msgstr "zaman (ms/op)"

#, fuzzy
#~ msgid "The merchant %1$s offers you to purchase:"
#~ msgstr "%1$s satıcısı size şunları satın almayı teklif ediyor:"

#, fuzzy
#~ msgid "The total price is %1$s (plus %2$s fees)."
#~ msgstr "Toplam fiyat %1$s (artı %2$s ücret)."

#, fuzzy
#~ msgid "The total price is %1$s."
#~ msgstr "Toplam fiyat %1$s."

#~ msgid "Confirm payment"
#~ msgstr "Ödemeyi Onayla"

#~ msgid "History"
#~ msgstr "Geçmiş"
=======
msgid "Deposit Fee"
msgstr "Depozito Ücreti"
>>>>>>> 701b01e9
<|MERGE_RESOLUTION|>--- conflicted
+++ resolved
@@ -897,25 +897,6 @@
 
 #: src/wallet/Transaction.tsx:218
 #, c-format
-<<<<<<< HEAD
-msgid "Withdrawal"
-msgstr ""
-
-#: src/wallet/Transaction.tsx:243
-#, c-format
-msgid "Total withdrawn"
-msgstr ""
-
-#: src/wallet/Transaction.tsx:249
-#, c-format
-msgid "Exchange fee"
-msgstr ""
-
-#: src/wallet/Transaction.tsx:259
-#, c-format
-msgid "The bank is waiting for confirmation. Go to the %1$s"
-msgstr ""
-=======
 msgid "Debug"
 msgstr "Hata ayıklama"
 
@@ -933,139 +914,64 @@
 #, c-format, fuzzy
 msgid "%1$s being spent"
 msgstr "%1$s harcanan"
->>>>>>> 701b01e9
 
 #: src/wallet/Transaction.tsx:273
 #, c-format
-<<<<<<< HEAD
-msgid "Waiting for the coins to arrive"
-msgstr ""
-=======
 msgid "Error: could not retrieve balance information."
 msgstr "Hata: bakiye bilgisi alınamadı."
->>>>>>> 701b01e9
 
 #: src/wallet/Transaction.tsx:342
 #, c-format
-<<<<<<< HEAD
-msgid "Payment"
-msgstr ""
-=======
 msgid "Invalid "
 msgstr "Geçersiz "
->>>>>>> 701b01e9
 
 #: src/wallet/Transaction.tsx:348
 #, c-format
-<<<<<<< HEAD
-msgid "Total paid"
-msgstr ""
-=======
 msgid "Fees "
 msgstr "Ücretler "
->>>>>>> 701b01e9
 
 #: src/wallet/Transaction.tsx:354
 #, c-format
-<<<<<<< HEAD
-msgid "Purchase amount"
-msgstr ""
-=======
 msgid "Refresh sessions has completed"
 msgstr "Oturumların yenilenmesi tamamlandı"
->>>>>>> 701b01e9
 
 #: src/wallet/Transaction.tsx:360
 #, c-format
-<<<<<<< HEAD
-msgid "Fee"
-msgstr ""
-=======
 msgid "Order Refused"
 msgstr "Sipariş reddedildi"
->>>>>>> 701b01e9
 
 #: src/wallet/Transaction.tsx:365
 #, c-format
-<<<<<<< HEAD
-msgid "Merchant"
-msgstr ""
-=======
 msgid "Order redirected"
 msgstr "Sipariş yönlendirildi"
->>>>>>> 701b01e9
 
 #: src/wallet/Transaction.tsx:370
 #, c-format
-<<<<<<< HEAD
-msgid "Purchase"
-msgstr ""
-=======
 msgid "Payment aborted"
 msgstr "Ödeme durduruldu"
->>>>>>> 701b01e9
 
 #: src/wallet/Transaction.tsx:375
 #, c-format
-<<<<<<< HEAD
-msgid "Receipt"
-msgstr ""
-=======
 msgid "Payment Sent"
 msgstr "Ödeme gönderildi"
->>>>>>> 701b01e9
 
 #: src/wallet/Transaction.tsx:419
 #, c-format
-<<<<<<< HEAD
-msgid "Total send"
-msgstr ""
-=======
 msgid "Order accepted"
 msgstr "Sipariş kabul edildi"
->>>>>>> 701b01e9
 
 #: src/wallet/Transaction.tsx:425
 #, c-format
-<<<<<<< HEAD
-msgid "Deposit amount"
-msgstr ""
-=======
 msgid "Reserve balance updated"
 msgstr "Yedek bakiye güncellendi"
->>>>>>> 701b01e9
 
 #: src/wallet/Transaction.tsx:447
 #, c-format
-<<<<<<< HEAD
-msgid "Refresh"
-msgstr ""
-=======
 msgid "Payment refund"
 msgstr "Ödeme iadesi"
->>>>>>> 701b01e9
 
 #: src/wallet/Transaction.tsx:453
 #, c-format
-<<<<<<< HEAD
-msgid "Total refresh"
-msgstr ""
-
-#: src/wallet/Transaction.tsx:459
-#, c-format
-msgid "Refresh amount"
-msgstr ""
-
-#: src/wallet/Transaction.tsx:481
-#, c-format
-msgid "Tip"
-msgstr ""
-
-#: src/wallet/Transaction.tsx:487
-#, c-format
-msgid "Total tip"
-msgstr ""
-=======
 msgid "Withdrawn"
 msgstr "Çekildi"
 
@@ -1083,27 +989,16 @@
 #, c-format, fuzzy
 msgid "%1$s"
 msgstr "%1$s"
->>>>>>> 701b01e9
 
 #: src/wallet/Transaction.tsx:493
 #, c-format
-<<<<<<< HEAD
-msgid "Received amount"
-msgstr ""
-=======
 msgid "Your wallet has no events recorded."
 msgstr "Cüzdanınızda kayıtlı bir haraket yok."
->>>>>>> 701b01e9
 
 #: src/wallet/Transaction.tsx:515
 #, c-format
-<<<<<<< HEAD
-msgid "Refund"
-msgstr ""
-=======
 msgid "Wire to bank account"
 msgstr "Banka hesabına havale yap"
->>>>>>> 701b01e9
 
 #: src/wallet/Transaction.tsx:521
 #, c-format
@@ -1112,44 +1007,21 @@
 
 #: src/wallet/Transaction.tsx:527
 #, c-format
-<<<<<<< HEAD
-msgid "Refund amount"
-msgstr ""
-
-#: src/wallet/Welcome.tsx:58
-#, c-format
-msgid "Browser Extension Installed!"
-msgstr ""
-=======
 msgid "Cancel"
 msgstr "İptal et"
->>>>>>> 701b01e9
 
 #: src/wallet/Welcome.tsx:62
 #, c-format
-<<<<<<< HEAD
-msgid "Thank you for installing the wallet."
-msgstr ""
-=======
 msgid "Could not get details for withdraw operation:"
 msgstr "Para çekme işlemi için ayrıntılar alınamadı:"
->>>>>>> 701b01e9
 
 #: src/wallet/Welcome.tsx:66
 #, c-format
-<<<<<<< HEAD
-msgid "Permissions"
-msgstr ""
-
-#: src/wallet/Welcome.tsx:75
-#, c-format
-=======
 msgid "Chose different exchange provider"
 msgstr "Farklı bir exchange sağlayıcısı seçin"
 
 #: src/webex/pages/withdraw.tsx:109
 #, c-format, fuzzy
->>>>>>> 701b01e9
 msgid ""
 "(Enabling this option below will make using the wallet faster, but requires "
 "more permissions from your browser.)"
@@ -1334,31 +1206,100 @@
 #, c-format
 msgid "Ignore"
 msgstr ""
+
+#: src/cta/Tip.tsx:111
+#, c-format
+msgid "missing tip uri"
+msgstr ""
+
+#: src/cta/Tip.tsx:119
+#, c-format
+msgid "You've ignored the tip."
+msgstr ""
+
+#: src/cta/Withdraw.tsx:122
+#, c-format
+msgid "Digital cash withdrawal"
+msgstr ""
+
+#: src/cta/Withdraw.tsx:127
+#, c-format
+msgid "Could not finish the withdrawal operation"
+msgstr ""
+
+#: src/cta/Withdraw.tsx:138
+#, c-format
+msgid "Total to withdraw"
+msgstr ""
+
+#: src/cta/Withdraw.tsx:171
+#, c-format
+msgid "Known exchanges"
+msgstr ""
+
+#: src/cta/Withdraw.tsx:187
+#, c-format
+msgid "Cancel exchange selection"
+msgstr ""
+
+#: src/cta/Withdraw.tsx:189
+#, c-format
+msgid "Confirm exchange selection"
+msgstr ""
+
+#: src/cta/Withdraw.tsx:196
+#, c-format
+msgid "Switch exchange"
+msgstr ""
+
+#: src/cta/Withdraw.tsx:215
+#, c-format
+msgid "Confirm withdrawal"
+msgstr ""
+
+#: src/cta/Withdraw.tsx:224
+#, c-format
+msgid "Withdraw anyway"
+msgstr ""
+
+#: src/cta/Withdraw.tsx:287
+#, c-format
+msgid "Could not load the withdrawal details"
+msgstr ""
+
+#: src/cta/Withdraw.tsx:344
+#, c-format
+msgid "missing withdraw uri"
+msgstr ""
+
+#: src/cta/Withdraw.tsx:354
+#, c-format
+msgid "Could not get the info from the URI"
+msgstr ""
+
+#: src/wallet/ManualWithdrawPage.tsx:99
+#, c-format
+msgid "Could not load the list of known exchanges"
+msgstr ""
+
+#: src/walletEntryPoint.tsx:172
+#, c-format
+msgid "All done, your transaction is in progress"
+msgstr ""
+
+#: src/components/EditableText.tsx:44
+#, c-format
+msgid "Edit"
+msgstr ""
 "Lütfen bir exchange seçin. Detayları seçiminizden önce inceleyebilirsiniz."
 
-<<<<<<< HEAD
-#: src/cta/Tip.tsx:111
-#, c-format
-msgid "missing tip uri"
-msgstr ""
-=======
 #: src/webex/pages/withdraw.tsx:121
 #, c-format, fuzzy
 msgid "Select %1$s"
 msgstr "%1$s seçin"
->>>>>>> 701b01e9
-
-#: src/cta/Tip.tsx:119
-#, c-format
-<<<<<<< HEAD
-msgid "You've ignored the tip."
-msgstr ""
-
-#: src/cta/Withdraw.tsx:122
-#, c-format
-msgid "Digital cash withdrawal"
-msgstr ""
-=======
+
+#: src/cta/Deposit.tsx:129
+#, c-format
 msgid "Select custom exchange"
 msgstr "Özel exchange'i seçin"
 
@@ -1366,54 +1307,24 @@
 #, c-format, fuzzy
 msgid "You are about to withdraw %1$s from your bank account into your wallet."
 msgstr "Banka hesabınızdan cüzdanınıza %1$s çekmek üzeresiniz."
->>>>>>> 701b01e9
-
-#: src/cta/Withdraw.tsx:127
-#, c-format
-<<<<<<< HEAD
-msgid "Could not finish the withdrawal operation"
-msgstr ""
-=======
+
+#: src/cta/Deposit.tsx:208
+#, c-format
 msgid "Accept fees and withdraw"
 msgstr "Ücretleri kabul edin ve para çekin"
->>>>>>> 701b01e9
-
-#: src/cta/Withdraw.tsx:138
-#, c-format
-<<<<<<< HEAD
-msgid "Total to withdraw"
-msgstr ""
-=======
+
+#: src/cta/Deposit.tsx:226
+#, c-format
 msgid "Cancel withdraw operation"
 msgstr "Para çekme işlemini iptal edin"
->>>>>>> 701b01e9
-
-#: src/cta/Withdraw.tsx:171
-#, c-format
-<<<<<<< HEAD
-msgid "Known exchanges"
-msgstr ""
-=======
+
+#: src/cta/reset-required.tsx:54
+#, c-format
 msgid "Withdrawal fees:"
 msgstr "Para çekme ücretleri:"
->>>>>>> 701b01e9
-
-#: src/cta/Withdraw.tsx:187
-#, c-format
-<<<<<<< HEAD
-msgid "Cancel exchange selection"
-msgstr ""
-
-#: src/cta/Withdraw.tsx:189
-#, c-format
-msgid "Confirm exchange selection"
-msgstr ""
-
-#: src/cta/Withdraw.tsx:196
-#, c-format
-msgid "Switch exchange"
-msgstr ""
-=======
+
+#: src/cta/reset-required.tsx:57
+#, c-format
 msgid "Rounding loss:"
 msgstr "Yuvarlama kaybı:"
 
@@ -1426,165 +1337,23 @@
 #, c-format, fuzzy
 msgid "# Coins"
 msgstr "# Madeni para"
->>>>>>> 701b01e9
-
-#: src/cta/Withdraw.tsx:215
-#, c-format
-<<<<<<< HEAD
-msgid "Confirm withdrawal"
-msgstr ""
-=======
+
+#: src/cta/reset-required.tsx:87
+#, c-format
 msgid "Value"
 msgstr "Değer"
->>>>>>> 701b01e9
-
-#: src/cta/Withdraw.tsx:224
-#, c-format
-<<<<<<< HEAD
-msgid "Withdraw anyway"
-msgstr ""
-=======
+
+#: src/cta/reset-required.tsx:95
+#, c-format
 msgid "Withdraw Fee"
 msgstr "Para çekme Ücreti"
->>>>>>> 701b01e9
-
-#: src/cta/Withdraw.tsx:287
-#, c-format
-<<<<<<< HEAD
-msgid "Could not load the withdrawal details"
-msgstr ""
-=======
+
+#: src/cta/reset-required.tsx:98
+#, c-format
 msgid "Refresh Fee"
 msgstr "Ücreti yenile"
->>>>>>> 701b01e9
-
-#: src/cta/Withdraw.tsx:344
-#, c-format
-<<<<<<< HEAD
-msgid "missing withdraw uri"
-msgstr ""
-
-#: src/cta/Withdraw.tsx:354
-#, c-format
-msgid "Could not get the info from the URI"
-msgstr ""
-
-#: src/wallet/ManualWithdrawPage.tsx:99
-#, c-format
-msgid "Could not load the list of known exchanges"
-msgstr ""
-
-#: src/walletEntryPoint.tsx:172
-#, c-format
-msgid "All done, your transaction is in progress"
-msgstr ""
-
-#: src/components/EditableText.tsx:44
-#, c-format
-msgid "Edit"
-msgstr ""
-
-#: src/cta/Deposit.tsx:114
-#, c-format
-msgid "missing pay uri"
-msgstr ""
-
-#: src/cta/Deposit.tsx:129
-#, c-format
-msgid "Could not get the payment information for this order"
-msgstr ""
-
-#: src/cta/Deposit.tsx:160
-#, c-format
-msgid "Loading payment information"
-msgstr ""
-
-#: src/cta/Deposit.tsx:208
-#, c-format
-msgid "Digital cash deposit"
-msgstr ""
-
-#: src/cta/Deposit.tsx:226
-#, c-format
-msgid "You will now be sent back to the merchant you came from."
-msgstr ""
-
-#: src/cta/reset-required.tsx:54
-#, c-format
-msgid "Manual Reset Required"
-msgstr ""
-
-#: src/cta/reset-required.tsx:57
-#, c-format
-msgid ""
-"The wallet&apos;s database in your browser is incompatible with the "
-"currently installed wallet. Please reset manually."
-msgstr ""
-
-#: src/cta/reset-required.tsx:63
-#, c-format
-msgid ""
-"Once the database format has stabilized, we will provide automatic upgrades."
-msgstr ""
-
-#: src/cta/reset-required.tsx:77
-#, c-format
-msgid "I understand that I will lose all my data"
-msgstr ""
-
-#: src/cta/reset-required.tsx:87
-#, c-format
-msgid "Reset"
-msgstr ""
-
-#: src/cta/reset-required.tsx:95
-#, c-format
-msgid "Everything is fine!"
-msgstr ""
-
-#: src/cta/reset-required.tsx:98
-#, c-format
-msgid "A reset is not required anymore, you can close this page."
-msgstr ""
 
 #: src/cta/return-coins.tsx:31
 #, c-format
-msgid "Not implemented yet."
-msgstr ""
-
-#~ msgid "Invalid Wire"
-#~ msgstr "Geçersiz Havale"
-
-#~ msgid "Invalid Test Wire Detail"
-#~ msgstr "Geçersiz Test Havale Detayı"
-
-#~ msgid "Unknown Wire Detail"
-#~ msgstr "Bilinmeyen Havale Detayı"
-
-#~ msgid "Operation"
-#~ msgstr "İşlem"
-
-#~ msgid "time (ms/op)"
-#~ msgstr "zaman (ms/op)"
-
-#, fuzzy
-#~ msgid "The merchant %1$s offers you to purchase:"
-#~ msgstr "%1$s satıcısı size şunları satın almayı teklif ediyor:"
-
-#, fuzzy
-#~ msgid "The total price is %1$s (plus %2$s fees)."
-#~ msgstr "Toplam fiyat %1$s (artı %2$s ücret)."
-
-#, fuzzy
-#~ msgid "The total price is %1$s."
-#~ msgstr "Toplam fiyat %1$s."
-
-#~ msgid "Confirm payment"
-#~ msgstr "Ödemeyi Onayla"
-
-#~ msgid "History"
-#~ msgstr "Geçmiş"
-=======
 msgid "Deposit Fee"
-msgstr "Depozito Ücreti"
->>>>>>> 701b01e9
+msgstr "Depozito Ücreti"