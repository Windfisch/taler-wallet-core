/*
 This file is part of GNU Taler
 (C) 2022 Taler Systems S.A.

 GNU Taler is free software; you can redistribute it and/or modify it under the
 terms of the GNU General Public License as published by the Free Software
 Foundation; either version 3, or (at your option) any later version.

 GNU Taler is distributed in the hope that it will be useful, but WITHOUT ANY
 WARRANTY; without even the implied warranty of MERCHANTABILITY or FITNESS FOR
 A PARTICULAR PURPOSE.  See the GNU General Public License for more details.

 You should have received a copy of the GNU General Public License along with
 GNU Taler; see the file COPYING.  If not, see <http://www.gnu.org/licenses/>
 */

/**
 *
 * @author Sebastian Javier Marchano (sebasjm)
 */

import {
  Amounts, DepositGroupFees,
  parsePaytoUri,
  stringifyPaytoUri
} from "@gnu-taler/taler-util";
import { WalletApiOperation } from "@gnu-taler/taler-wallet-core";
import { expect } from "chai";
import { createWalletApiMock, mountHook, nullFunction } from "../../test-utils.js";

import { useComponentState } from "./state.js";

const currency = "EUR";
const withoutFee = (): DepositGroupFees => ({
  coin: Amounts.parseOrThrow(`${currency}:0`),
  wire: Amounts.parseOrThrow(`${currency}:0`),
  refresh: Amounts.parseOrThrow(`${currency}:0`),
});

const withSomeFee = (): DepositGroupFees => ({
  coin: Amounts.parseOrThrow(`${currency}:1`),
  wire: Amounts.parseOrThrow(`${currency}:1`),
  refresh: Amounts.parseOrThrow(`${currency}:1`),
});

describe("DepositPage states", () => {
  it("should have status 'no-enough-balance' when balance is empty", async () => {
    const { handler, mock } = createWalletApiMock();
    const props = { currency, onCancel: nullFunction, onSuccess: nullFunction }

    handler.addWalletCallResponse(WalletApiOperation.GetBalances, undefined, {
      balances: [{
        available: `${currency}:0`,
        hasPendingTransactions: false,
        pendingIncoming: `${currency}:0`,
        pendingOutgoing: `${currency}:0`,
        requiresUserInput: false,
      }],
    })
    handler.addWalletCallResponse(WalletApiOperation.ListKnownBankAccounts, undefined, {
      accounts: []
    });

    const { pullLastResultOrThrow, waitForStateUpdate, assertNoPendingUpdate } =
      mountHook(() =>
        useComponentState(
          props, mock
        ),
      );

    {
      const { status } = pullLastResultOrThrow();
      expect(status).equal("loading");
    }

    expect(await waitForStateUpdate()).true;

    {
      const { status } = pullLastResultOrThrow();
      expect(status).equal("no-enough-balance");
    }

    await assertNoPendingUpdate();
    expect(handler.getCallingQueueState()).eq("empty")
  });

  it("should have status 'no-accounts' when balance is not empty and accounts is empty", async () => {
    const { handler, mock } = createWalletApiMock();
    const props = { currency, onCancel: nullFunction, onSuccess: nullFunction }

    handler.addWalletCallResponse(WalletApiOperation.GetBalances, undefined, {
      balances: [{
        available: `${currency}:1`,
        hasPendingTransactions: false,
        pendingIncoming: `${currency}:0`,
        pendingOutgoing: `${currency}:0`,
        requiresUserInput: false,
      }],
    })
    handler.addWalletCallResponse(WalletApiOperation.ListKnownBankAccounts, undefined, {
      accounts: []
    });
    const { pullLastResultOrThrow, waitForStateUpdate, assertNoPendingUpdate } =
      mountHook(() =>
        useComponentState(
          props, mock
        )
      );

    {
      const { status } = pullLastResultOrThrow();
      expect(status).equal("loading");
    }

    expect(await waitForStateUpdate()).true;
    {
      const r = pullLastResultOrThrow();
      if (r.status !== "no-accounts") expect.fail();
      // expect(r.cancelHandler.onClick).not.undefined;
    }

    await assertNoPendingUpdate();
    expect(handler.getCallingQueueState()).eq("empty")
  });

  const ibanPayto = {
    uri: parsePaytoUri("payto://iban/ES8877998399652238")!,
    kyc_completed: false,
    currency: "EUR",
    alias: "my iban account",
  };
  const talerBankPayto = {
    uri: parsePaytoUri("payto://x-taler-bank/ES8877998399652238")!,
    kyc_completed: false,
    currency: "EUR",
    alias: "my taler account",
  };

  it("should have status 'ready' but unable to deposit ", async () => {
    const { handler, mock } = createWalletApiMock();
    const props = { currency, onCancel: nullFunction, onSuccess: nullFunction }

    handler.addWalletCallResponse(WalletApiOperation.GetBalances, undefined, {
      balances: [{
        available: `${currency}:1`,
        hasPendingTransactions: false,
        pendingIncoming: `${currency}:0`,
        pendingOutgoing: `${currency}:0`,
        requiresUserInput: false,
      }],
    })
    handler.addWalletCallResponse(WalletApiOperation.ListKnownBankAccounts, undefined, {
      accounts: [ibanPayto]
    });

    const { pullLastResultOrThrow, waitForStateUpdate, assertNoPendingUpdate } =
      mountHook(() =>
        useComponentState(
          props, mock
        ),
      );

    {
      const { status } = pullLastResultOrThrow();
      expect(status).equal("loading");
    }

    expect(await waitForStateUpdate()).true;

    {
      const r = pullLastResultOrThrow();
      if (r.status !== "ready") expect.fail();
      expect(r.cancelHandler.onClick).not.undefined;
      expect(r.currency).eq(currency);
      expect(r.account.value).eq("");
      expect(r.amount.value).eq("0");
      expect(r.depositHandler.onClick).undefined;
    }

    await assertNoPendingUpdate();
    expect(handler.getCallingQueueState()).eq("empty")
  });

  it("should not be able to deposit more than the balance ", async () => {
    const { handler, mock } = createWalletApiMock();
    const props = { currency, onCancel: nullFunction, onSuccess: nullFunction }

    handler.addWalletCallResponse(WalletApiOperation.GetBalances, undefined, {
      balances: [{
        available: `${currency}:5`,
        hasPendingTransactions: false,
        pendingIncoming: `${currency}:0`,
        pendingOutgoing: `${currency}:0`,
        requiresUserInput: false,
      }],
    })
    handler.addWalletCallResponse(WalletApiOperation.ListKnownBankAccounts, undefined, {
      accounts: [ibanPayto]
    });
    handler.addWalletCallResponse(WalletApiOperation.GetFeeForDeposit, undefined, withoutFee())
    handler.addWalletCallResponse(WalletApiOperation.GetFeeForDeposit, undefined, withoutFee())
    handler.addWalletCallResponse(WalletApiOperation.GetFeeForDeposit, undefined, withoutFee())

    const { pullLastResultOrThrow, waitForStateUpdate, assertNoPendingUpdate } =
      mountHook(() =>
        useComponentState(
          props, mock
        ),
      );

    {
      const { status } = pullLastResultOrThrow();
      expect(status).equal("loading");
    }

    expect(await waitForStateUpdate()).true;
    const accountSelected = stringifyPaytoUri(ibanPayto.uri)

    {
      const r = pullLastResultOrThrow();
      if (r.status !== "ready") expect.fail();
      expect(r.cancelHandler.onClick).not.undefined;
      expect(r.currency).eq(currency);
      expect(r.account.value).eq("");
      expect(r.amount.value).eq("0");
      expect(r.depositHandler.onClick).undefined;
      expect(r.totalFee).deep.eq(Amounts.parseOrThrow(`${currency}:0`));
      expect(r.account.onChange).not.undefined;

      r.account.onChange!(accountSelected)
    }

    expect(await waitForStateUpdate()).true;

    {
      const r = pullLastResultOrThrow();
      if (r.status !== "ready") expect.fail();
      expect(r.cancelHandler.onClick).not.undefined;
      expect(r.currency).eq(currency);
      expect(r.account.value).eq(accountSelected);
      expect(r.amount.value).eq("0");
<<<<<<< HEAD
      expect(r.depositHandler.onClick).undefined;
      expect(r.totalFee).deep.eq(Amounts.parseOrThrow(`${currency}:0`));
=======
      expect(r.totalFee).deep.eq(Amounts.parseOrThrow(`${currency}:0`));
      expect(r.depositHandler.onClick).undefined;
    }

    await assertNoPendingUpdate();
  });

  // it("should calculate the fee upon entering amount ", async () => {
  //   const { pullLastResultOrThrow, waitForStateUpdate, assertNoPendingUpdate } =
  //     mountHook(() =>
  //       useComponentState(
  //         { currency, onCancel: nullFunction, onSuccess: nullFunction },
  //         {
  //           getBalance: async () =>
  //           ({
  //             balances: [{ available: `${currency}:1` }],
  //           } as Partial<BalancesResponse>),
  //           listKnownBankAccounts: async () => ({ accounts: [ibanPayto] }),
  //           getFeeForDeposit: withSomeFee,
  //         } as Partial<typeof wxApi> as any,
  //       ),
  //     );

  //   {
  //     const { status } = getLastResultOrThrow();
  //     expect(status).equal("loading");
  //   }

  //   await waitNextUpdate();

  //   {
  //     const r = getLastResultOrThrow();
  //     if (r.status !== "ready") expect.fail();
  //     expect(r.cancelHandler.onClick).not.undefined;
  //     expect(r.currency).eq(currency);
  //     expect(r.account.value).eq(accountSelected);
  //     expect(r.amount.value).eq("0");
  //     expect(r.depositHandler.onClick).undefined;
  //     expect(r.totalFee).deep.eq(Amounts.parseOrThrow(`${currency}:0`));
>>>>>>> 3685f8cf

  //     r.amount.onInput("10");
  //   }

<<<<<<< HEAD
    expect(await waitForStateUpdate()).true;

    {
      const r = pullLastResultOrThrow();
      if (r.status !== "ready") expect.fail();
      expect(r.cancelHandler.onClick).not.undefined;
      expect(r.currency).eq(currency);
      expect(r.account.value).eq(accountSelected);
      expect(r.amount.value).eq("10");
      expect(r.totalFee).deep.eq(Amounts.parseOrThrow(`${currency}:0`));
      expect(r.depositHandler.onClick).undefined;

      r.amount.onInput("3");
    }

    expect(await waitForStateUpdate()).true;

    {
      const r = pullLastResultOrThrow();
      if (r.status !== "ready") expect.fail();
      expect(r.cancelHandler.onClick).not.undefined;
      expect(r.currency).eq(currency);
      expect(r.account.value).eq(accountSelected);
      expect(r.amount.value).eq("3");
      expect(r.totalFee).deep.eq(Amounts.parseOrThrow(`${currency}:0`));
      expect(r.depositHandler.onClick).not.undefined;
    }

    await assertNoPendingUpdate();
    expect(handler.getCallingQueueState()).eq("empty")
  });

=======
  //   expect(await waitForStateUpdate()).true;

  //   {
  //     const r = pullLastResultOrThrow();
  //     if (r.status !== "ready") expect.fail();
  //     expect(r.cancelHandler.onClick).not.undefined;
  //     expect(r.currency).eq(currency);
  //     expect(r.account.value).eq(accountSelected);
  //     expect(r.amount.value).eq("10");
  //     expect(r.totalFee).deep.eq(Amounts.parseOrThrow(`${currency}:0`));
  //     expect(r.depositHandler.onClick).undefined;

  //     r.amount.onInput("3");
  //   }

  //   expect(await waitForStateUpdate()).true;

  //   {
  //     const r = pullLastResultOrThrow();
  //     if (r.status !== "ready") expect.fail();
  //     expect(r.cancelHandler.onClick).not.undefined;
  //     expect(r.currency).eq(currency);
  //     expect(r.account.value).eq(accountSelected);
  //     expect(r.amount.value).eq("3");
  //     expect(r.totalFee).deep.eq(Amounts.parseOrThrow(`${currency}:0`));
  //     expect(r.depositHandler.onClick).not.undefined;
  //   }

  //   await assertNoPendingUpdate();
  //   expect(handler.getCallingQueueState()).eq("empty")
  // });

>>>>>>> 3685f8cf
  it("should calculate the fee upon entering amount ", async () => {
    const { handler, mock } = createWalletApiMock();
    const props = { currency, onCancel: nullFunction, onSuccess: nullFunction }

    handler.addWalletCallResponse(WalletApiOperation.GetBalances, undefined, {
      balances: [{
        available: `${currency}:10`,
        hasPendingTransactions: false,
        pendingIncoming: `${currency}:0`,
        pendingOutgoing: `${currency}:0`,
        requiresUserInput: false,
      }],
    })
    handler.addWalletCallResponse(WalletApiOperation.ListKnownBankAccounts, undefined, {
      accounts: [ibanPayto]
    });
    handler.addWalletCallResponse(WalletApiOperation.GetFeeForDeposit, undefined, withSomeFee())
    handler.addWalletCallResponse(WalletApiOperation.GetFeeForDeposit, undefined, withSomeFee())

    const { pullLastResultOrThrow, waitForStateUpdate, assertNoPendingUpdate } =
      mountHook(() =>
        useComponentState(
          props, mock
        ),
      );

    {
      const { status } = pullLastResultOrThrow();
      expect(status).equal("loading");
    }

    expect(await waitForStateUpdate()).true;
    const accountSelected = stringifyPaytoUri(ibanPayto.uri)

    {
      const r = pullLastResultOrThrow();
      if (r.status !== "ready") expect.fail();
      expect(r.cancelHandler.onClick).not.undefined;
      expect(r.currency).eq(currency);
      expect(r.account.value).eq("");
      expect(r.amount.value).eq("0");
      expect(r.depositHandler.onClick).undefined;
      expect(r.totalFee).deep.eq(Amounts.parseOrThrow(`${currency}:0`));
      expect(r.account.onChange).not.undefined;

      r.account.onChange!(accountSelected)
    }

    expect(await waitForStateUpdate()).true;

    {
      const r = pullLastResultOrThrow();
      if (r.status !== "ready") expect.fail();
      expect(r.cancelHandler.onClick).not.undefined;
      expect(r.currency).eq(currency);
      expect(r.account.value).eq(accountSelected);
      expect(r.amount.value).eq("0");
      expect(r.depositHandler.onClick).undefined;
      expect(r.totalFee).deep.eq(Amounts.parseOrThrow(`${currency}:3`));

      r.amount.onInput("10");
    }

    expect(await waitForStateUpdate()).true;

    {
      const r = pullLastResultOrThrow();
      if (r.status !== "ready") expect.fail();
      expect(r.cancelHandler.onClick).not.undefined;
      expect(r.currency).eq(currency);
      expect(r.account.value).eq(accountSelected);
      expect(r.amount.value).eq("10");
      expect(r.totalFee).deep.eq(Amounts.parseOrThrow(`${currency}:3`));
      expect(r.totalToDeposit).deep.eq(Amounts.parseOrThrow(`${currency}:7`));
      expect(r.depositHandler.onClick).not.undefined;
    }

    await assertNoPendingUpdate();
    expect(handler.getCallingQueueState()).eq("empty")
  });

});<|MERGE_RESOLUTION|>--- conflicted
+++ resolved
@@ -239,10 +239,6 @@
       expect(r.currency).eq(currency);
       expect(r.account.value).eq(accountSelected);
       expect(r.amount.value).eq("0");
-<<<<<<< HEAD
-      expect(r.depositHandler.onClick).undefined;
-      expect(r.totalFee).deep.eq(Amounts.parseOrThrow(`${currency}:0`));
-=======
       expect(r.totalFee).deep.eq(Amounts.parseOrThrow(`${currency}:0`));
       expect(r.depositHandler.onClick).undefined;
     }
@@ -282,45 +278,10 @@
   //     expect(r.amount.value).eq("0");
   //     expect(r.depositHandler.onClick).undefined;
   //     expect(r.totalFee).deep.eq(Amounts.parseOrThrow(`${currency}:0`));
->>>>>>> 3685f8cf
 
   //     r.amount.onInput("10");
   //   }
 
-<<<<<<< HEAD
-    expect(await waitForStateUpdate()).true;
-
-    {
-      const r = pullLastResultOrThrow();
-      if (r.status !== "ready") expect.fail();
-      expect(r.cancelHandler.onClick).not.undefined;
-      expect(r.currency).eq(currency);
-      expect(r.account.value).eq(accountSelected);
-      expect(r.amount.value).eq("10");
-      expect(r.totalFee).deep.eq(Amounts.parseOrThrow(`${currency}:0`));
-      expect(r.depositHandler.onClick).undefined;
-
-      r.amount.onInput("3");
-    }
-
-    expect(await waitForStateUpdate()).true;
-
-    {
-      const r = pullLastResultOrThrow();
-      if (r.status !== "ready") expect.fail();
-      expect(r.cancelHandler.onClick).not.undefined;
-      expect(r.currency).eq(currency);
-      expect(r.account.value).eq(accountSelected);
-      expect(r.amount.value).eq("3");
-      expect(r.totalFee).deep.eq(Amounts.parseOrThrow(`${currency}:0`));
-      expect(r.depositHandler.onClick).not.undefined;
-    }
-
-    await assertNoPendingUpdate();
-    expect(handler.getCallingQueueState()).eq("empty")
-  });
-
-=======
   //   expect(await waitForStateUpdate()).true;
 
   //   {
@@ -353,7 +314,6 @@
   //   expect(handler.getCallingQueueState()).eq("empty")
   // });
 
->>>>>>> 3685f8cf
   it("should calculate the fee upon entering amount ", async () => {
     const { handler, mock } = createWalletApiMock();
     const props = { currency, onCancel: nullFunction, onSuccess: nullFunction }
